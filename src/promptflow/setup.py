--- conflicted
+++ resolved
@@ -49,13 +49,10 @@
     "pyarrow>=14.0.1,<15.0.0",  # used to read parquet file with pandas.read_parquet
     "pillow>=10.1.0,<11.0.0",  # used to generate icon data URI for package tool
     "filetype>=1.2.0",  # used to detect the mime type for mulitmedia input
-<<<<<<< HEAD
     "jsonschema>=4.0.0,<5.0.0",  # used to validate tool
-=======
     # for demo purpose
     "opentelemetry-api>=1.22.0",
     "opentelemetry-sdk>=1.22.0",
->>>>>>> eb52b34d
 ]
 
 setup(
